--- conflicted
+++ resolved
@@ -24,6 +24,7 @@
 spi = spidev.SpiDev()
 
 # AD7887 ADC control register setting for external reference, single channel, mode 3
+# dOut = 0b00100001 # stay powered on all the time
 dOut = 0b00100000  # power down when CS high
 
 # Meter scale values
@@ -125,25 +126,17 @@
         ui.sensorPower.setValue(self.averagePower)
         ui.inputPower.setValue(self.powerdBm)
 
+        # update power meter range and label
         try:
-            meterRange = next(x for x, val in enumerate(dBm) if val > self.powerdBm) - 1
-            # meterRange += -1
+            meterRange = next(x for x, val in enumerate(dBm) if val > self.powerdBm)
+            if meterRange > 0:
+                meterRange += -1
             ui.powerUnit.setText(str(Units[meterRange]))
             ui.powerWatts.setSuffix(str(Units[meterRange]))
         except StopIteration:
             ui.spiNoise.setText('SPI error detected')
 
         # convert dBm to Watts and update analogue meter scale
-<<<<<<< HEAD
-        meter_dB = self.powerdBm - dBm[meterRange]  # convert to dB values allowing for SI prefix nW, mW etc
-        self.powerW = 10 ** (meter_dB / 10)  # dB to Power (in prefix fractions of Watts)
-
-        ui.meterWidget.set_MaxValue(1000)
-        if self.powerW <= 10:
-            ui.meterWidget.set_MaxValue(10)
-        if self.powerW >= 10 and self.powerW <= 100:
-            ui.meterWidget.set_MaxValue(100)
-=======
         meter_dB = self.powerdBm - dBm[meterRange]  # ref to the max value for each range, i.e. 1000 units
         self.powerW = 10 ** (meter_dB / 10)  # dB to 'unit' Watts
         if ui.Scale.value() == 7:  # future manual setting method to add
@@ -152,20 +145,12 @@
                 ui.meterWidget.set_MaxValue(10)
             if self.powerW >= 10 and self.powerW <= 100:
                 ui.meterWidget.set_MaxValue(100)
->>>>>>> 2ba3e8ff
 
         # update the analog gauge widget
         ui.meterWidget.update_value(self.powerW, mouse_controlled=False)
         ui.powerWatts.setValue(self.powerW)
         ui.measurementRate.setValue(self.rate)
 
-<<<<<<< HEAD
-    def powerScope(self):
-        length = ui.dequeLength.value()
-        self.timebase = np.zeros(length)
-        self.powerList = np.full(length, -64)
-        self.count = 0
-=======
         # update the moving pyqtgraph
         powerCurve.setData(meter.xAxis, self.yAxis)
 
@@ -173,11 +158,7 @@
         self.samples = ui.memorySize.value() * 1000
         self.xAxis = np.arange(self.samples, dtype=int)  # test
         self.yAxis = np.full(self.samples, -75, dtype=float)  # test
->>>>>>> 2ba3e8ff
-
-    def updatePowerScope(self):
-        # update the moving pyqtgraph
-        powerCurve.setData(self.timebase, self.powerList)
+
 
 class modelView():
     '''set up and process data models bound to the GUI widgets'''
@@ -395,15 +376,9 @@
     spi.no_cs = False
     spi.mode = 3  # set clock polarity and phase to 0b11
 
-<<<<<<< HEAD
-    # spi max_speed_hz must be integer value accepted by the driver : Pi goes up to 31.2e6 but AD7887 only up to 1MHz
-    # valid values are 7.629e3, 15.2e3, 30.5e3, 61e3, 122e3, 244e3, 488e3, 976e3
-    spi.max_speed_hz = 976000
-=======
     # spi max_speed_hz must be integer val accepted by driver : Pi max=31.2e6 but AD7887 max=125ks/s or 2MHz fSCLK
     # valid values are 7.629e3, 15.2e3, 30.5e3, 61e3, 122e3, 244e3, 488e3, 976e3, 1.953e6, [3.9, 7.8, 15.6, 31.2e6]
     spi.max_speed_hz = 1953000
->>>>>>> 2ba3e8ff
 
 
 def startMeter():
@@ -434,22 +409,8 @@
 
 
 def readMeter():
-<<<<<<< HEAD
-    meter.count += 1
-    meter.timebase = np.roll(meter.timebase, 1)
-    meter.timebase[0] = meter.time.elapsed()/1000
-    meter.readSPI()
-    meter.calcPower()
-    if meter.count == meter.averages:
-        # GUI updates slow the measurements down significantly, so only do them when needed
-        meter.rate = meter.count / (meter.timebase[0] - meter.timebase[meter.count])
-        meter.updateGUI()
-        meter.updatePowerScope()
-        meter.count = 0
-=======
     meter.rate = meter.counter / (meter.runTime.elapsed()/1000)
     meter.updateGUI()
->>>>>>> 2ba3e8ff
 
 
 def stopMeter():
@@ -514,17 +475,11 @@
 ui.graphWidget.setLabel('bottom', 'Power Measurement', 'Samples')
 powerCurve = ui.graphWidget.plot([], [], name='Sensor', pen=yellow, width=1)
 
-<<<<<<< HEAD
-=======
 # populate combo boxes
 # ui.Scale.addItems(['Auto'])  # future - addition of manual settings
 # ui.Scale.itemText(0)
 
->>>>>>> 2ba3e8ff
 # Connect signals from buttons
-
-# Frequency changed
-ui.freqBox.valueChanged.connect(selectCal)
 
 # attenuators, couplers and cables
 ui.addDevice.clicked.connect(attenuators.addRow)
