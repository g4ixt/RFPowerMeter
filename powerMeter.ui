<?xml version="1.0" encoding="UTF-8"?>
<ui version="4.0">
 <class>MainWindow</class>
 <widget class="QMainWindow" name="MainWindow">
  <property name="geometry">
   <rect>
    <x>0</x>
    <y>0</y>
    <width>1082</width>
    <height>748</height>
   </rect>
  </property>
  <property name="sizePolicy">
   <sizepolicy hsizetype="Preferred" vsizetype="Preferred">
    <horstretch>0</horstretch>
    <verstretch>0</verstretch>
   </sizepolicy>
  </property>
  <property name="windowTitle">
   <string>MainWindow</string>
  </property>
  <widget class="QWidget" name="centralwidget">
   <layout class="QGridLayout" name="gridLayout">
    <item row="0" column="0">
     <widget class="QTabWidget" name="tabWidget">
      <property name="sizePolicy">
       <sizepolicy hsizetype="Ignored" vsizetype="Expanding">
        <horstretch>0</horstretch>
        <verstretch>0</verstretch>
       </sizepolicy>
      </property>
      <property name="autoFillBackground">
       <bool>false</bool>
      </property>
      <property name="currentIndex">
       <number>0</number>
      </property>
      <widget class="QWidget" name="tab">
       <attribute name="title">
        <string>Display</string>
       </attribute>
       <widget class="QFrame" name="frame">
        <property name="geometry">
         <rect>
          <x>20</x>
          <y>20</y>
<<<<<<< HEAD
          <width>401</width>
=======
          <width>391</width>
>>>>>>> 2ba3e8ff
          <height>371</height>
         </rect>
        </property>
        <property name="autoFillBackground">
         <bool>true</bool>
        </property>
        <property name="frameShape">
         <enum>QFrame::Box</enum>
        </property>
        <property name="frameShadow">
         <enum>QFrame::Plain</enum>
        </property>
        <property name="lineWidth">
         <number>1</number>
        </property>
        <property name="midLineWidth">
         <number>2</number>
        </property>
        <widget class="AnalogGaugeWidget" name="meterWidget" native="true">
         <property name="geometry">
          <rect>
           <x>20</x>
<<<<<<< HEAD
           <y>30</y>
           <width>361</width>
=======
           <y>25</y>
           <width>351</width>
>>>>>>> 2ba3e8ff
           <height>321</height>
          </rect>
         </property>
         <property name="sizePolicy">
          <sizepolicy hsizetype="Preferred" vsizetype="Preferred">
           <horstretch>0</horstretch>
           <verstretch>0</verstretch>
          </sizepolicy>
         </property>
         <property name="autoFillBackground">
          <bool>true</bool>
         </property>
         <property name="styleSheet">
          <string notr="true"/>
         </property>
         <widget class="QLabel" name="powerUnit">
          <property name="geometry">
           <rect>
            <x>230</x>
<<<<<<< HEAD
            <y>210</y>
            <width>91</width>
=======
            <y>230</y>
            <width>111</width>
>>>>>>> 2ba3e8ff
            <height>61</height>
           </rect>
          </property>
          <property name="font">
           <font>
            <pointsize>28</pointsize>
           </font>
          </property>
          <property name="layoutDirection">
           <enum>Qt::LeftToRight</enum>
          </property>
          <property name="text">
           <string>Auto</string>
          </property>
          <property name="alignment">
           <set>Qt::AlignRight|Qt::AlignTrailing|Qt::AlignVCenter</set>
          </property>
         </widget>
<<<<<<< HEAD
        </widget>
       </widget>
       <widget class="QGroupBox" name="groupBox_3">
        <property name="geometry">
         <rect>
          <x>20</x>
          <y>390</y>
          <width>401</width>
          <height>271</height>
         </rect>
        </property>
        <property name="font">
         <font>
          <pointsize>9</pointsize>
         </font>
        </property>
        <property name="title">
         <string/>
        </property>
        <widget class="QSpinBox" name="freqBox">
         <property name="geometry">
          <rect>
           <x>190</x>
           <y>40</y>
           <width>111</width>
           <height>26</height>
          </rect>
         </property>
         <property name="font">
          <font>
           <pointsize>12</pointsize>
          </font>
         </property>
         <property name="alignment">
          <set>Qt::AlignRight|Qt::AlignTrailing|Qt::AlignVCenter</set>
         </property>
         <property name="suffix">
          <string> MHz</string>
         </property>
         <property name="minimum">
          <number>1</number>
         </property>
         <property name="maximum">
          <number>6000</number>
         </property>
         <property name="singleStep">
          <number>100</number>
         </property>
         <property name="value">
          <number>1000</number>
         </property>
        </widget>
        <widget class="QLabel" name="label_8">
         <property name="geometry">
          <rect>
           <x>20</x>
           <y>40</y>
           <width>171</width>
           <height>30</height>
          </rect>
         </property>
         <property name="font">
          <font>
           <pointsize>12</pointsize>
          </font>
         </property>
         <property name="text">
          <string>RF frequency</string>
         </property>
        </widget>
        <widget class="QSpinBox" name="averaging">
         <property name="geometry">
          <rect>
           <x>190</x>
           <y>120</y>
           <width>111</width>
           <height>26</height>
          </rect>
         </property>
         <property name="font">
          <font>
           <pointsize>12</pointsize>
          </font>
         </property>
         <property name="toolTip">
          <string extracomment="Number of measurement averages"/>
         </property>
         <property name="toolTipDuration">
          <number>5</number>
         </property>
         <property name="alignment">
          <set>Qt::AlignRight|Qt::AlignTrailing|Qt::AlignVCenter</set>
         </property>
         <property name="minimum">
          <number>1</number>
         </property>
         <property name="maximum">
          <number>1000</number>
         </property>
         <property name="singleStep">
          <number>10</number>
         </property>
         <property name="value">
          <number>100</number>
         </property>
        </widget>
        <widget class="QLabel" name="label_4">
         <property name="geometry">
          <rect>
           <x>20</x>
           <y>160</y>
           <width>161</width>
           <height>30</height>
          </rect>
         </property>
         <property name="font">
          <font>
           <pointsize>12</pointsize>
          </font>
         </property>
         <property name="text">
          <string>Memory size</string>
         </property>
        </widget>
        <widget class="QSpinBox" name="dequeLength">
         <property name="geometry">
          <rect>
           <x>190</x>
           <y>160</y>
           <width>111</width>
           <height>26</height>
          </rect>
         </property>
         <property name="font">
          <font>
           <pointsize>12</pointsize>
          </font>
         </property>
         <property name="alignment">
          <set>Qt::AlignRight|Qt::AlignTrailing|Qt::AlignVCenter</set>
         </property>
         <property name="minimum">
          <number>100</number>
         </property>
         <property name="maximum">
          <number>100000</number>
         </property>
         <property name="singleStep">
          <number>100</number>
         </property>
         <property name="value">
          <number>1000</number>
         </property>
        </widget>
        <widget class="QLabel" name="label_15">
         <property name="geometry">
          <rect>
           <x>20</x>
           <y>120</y>
           <width>141</width>
           <height>30</height>
          </rect>
         </property>
         <property name="font">
          <font>
           <pointsize>12</pointsize>
          </font>
         </property>
         <property name="text">
          <string>Meter averaging</string>
         </property>
        </widget>
        <widget class="QLabel" name="label_14">
         <property name="geometry">
          <rect>
           <x>20</x>
           <y>80</y>
           <width>171</width>
           <height>30</height>
          </rect>
         </property>
         <property name="font">
          <font>
           <pointsize>12</pointsize>
          </font>
         </property>
         <property name="text">
          <string>Calibration type</string>
         </property>
        </widget>
        <widget class="QLabel" name="calQualLabel">
         <property name="geometry">
          <rect>
           <x>190</x>
           <y>80</y>
           <width>161</width>
           <height>31</height>
          </rect>
         </property>
         <property name="font">
          <font>
           <pointsize>12</pointsize>
          </font>
         </property>
         <property name="frameShape">
          <enum>QFrame::NoFrame</enum>
         </property>
         <property name="lineWidth">
          <number>1</number>
         </property>
         <property name="text">
          <string/>
         </property>
=======
         <widget class="QDoubleSpinBox" name="measurementRate">
          <property name="enabled">
           <bool>false</bool>
          </property>
          <property name="geometry">
           <rect>
            <x>260</x>
            <y>290</y>
            <width>81</width>
            <height>26</height>
           </rect>
          </property>
          <property name="font">
           <font>
            <pointsize>12</pointsize>
           </font>
          </property>
          <property name="frame">
           <bool>false</bool>
          </property>
          <property name="alignment">
           <set>Qt::AlignRight|Qt::AlignTrailing|Qt::AlignVCenter</set>
          </property>
          <property name="buttonSymbols">
           <enum>QAbstractSpinBox::NoButtons</enum>
          </property>
          <property name="suffix">
           <string>sps</string>
          </property>
          <property name="decimals">
           <number>0</number>
          </property>
          <property name="maximum">
           <double>100000.000000000000000</double>
          </property>
         </widget>
>>>>>>> 2ba3e8ff
        </widget>
       </widget>
       <widget class="PlotWidget" name="graphWidget" native="true">
        <property name="geometry">
         <rect>
          <x>440</x>
          <y>20</y>
          <width>601</width>
          <height>371</height>
         </rect>
        </property>
        <property name="autoFillBackground">
         <bool>false</bool>
        </property>
        <property name="styleSheet">
         <string notr="true"/>
        </property>
       </widget>
       <widget class="QGroupBox" name="groupBox">
        <property name="geometry">
         <rect>
<<<<<<< HEAD
          <x>520</x>
          <y>390</y>
          <width>521</width>
          <height>271</height>
=======
          <x>20</x>
          <y>500</y>
          <width>1021</width>
          <height>131</height>
>>>>>>> 2ba3e8ff
         </rect>
        </property>
        <property name="font">
         <font>
          <pointsize>9</pointsize>
         </font>
        </property>
        <property name="title">
         <string/>
        </property>
        <widget class="QDoubleSpinBox" name="sensorPower">
         <property name="enabled">
          <bool>false</bool>
         </property>
         <property name="geometry">
          <rect>
           <x>170</x>
           <y>30</y>
           <width>111</width>
           <height>26</height>
          </rect>
         </property>
         <property name="font">
          <font>
           <pointsize>12</pointsize>
          </font>
         </property>
         <property name="frame">
          <bool>false</bool>
         </property>
         <property name="alignment">
          <set>Qt::AlignRight|Qt::AlignTrailing|Qt::AlignVCenter</set>
         </property>
         <property name="buttonSymbols">
          <enum>QAbstractSpinBox::NoButtons</enum>
         </property>
         <property name="suffix">
          <string> dBm</string>
         </property>
         <property name="decimals">
          <number>1</number>
         </property>
         <property name="minimum">
          <double>-70.000000000000000</double>
         </property>
         <property name="maximum">
          <double>20.000000000000000</double>
         </property>
         <property name="singleStep">
          <double>0.010000000000000</double>
         </property>
         <property name="value">
          <double>-70.000000000000000</double>
         </property>
        </widget>
        <widget class="QLabel" name="label_9">
         <property name="geometry">
          <rect>
           <x>20</x>
           <y>30</y>
           <width>171</width>
           <height>30</height>
          </rect>
         </property>
         <property name="font">
          <font>
           <pointsize>12</pointsize>
          </font>
         </property>
         <property name="text">
          <string>Power at sensor</string>
         </property>
        </widget>
        <widget class="QDoubleSpinBox" name="inputPower">
         <property name="enabled">
          <bool>true</bool>
         </property>
         <property name="geometry">
          <rect>
           <x>730</x>
           <y>30</y>
           <width>111</width>
           <height>26</height>
          </rect>
         </property>
         <property name="font">
          <font>
           <pointsize>12</pointsize>
          </font>
         </property>
         <property name="frame">
          <bool>false</bool>
         </property>
         <property name="alignment">
          <set>Qt::AlignRight|Qt::AlignTrailing|Qt::AlignVCenter</set>
         </property>
         <property name="readOnly">
          <bool>true</bool>
         </property>
         <property name="buttonSymbols">
          <enum>QAbstractSpinBox::NoButtons</enum>
         </property>
         <property name="suffix">
          <string> dBm</string>
         </property>
         <property name="decimals">
          <number>1</number>
         </property>
         <property name="minimum">
          <double>-70.000000000000000</double>
         </property>
         <property name="maximum">
          <double>60.000000000000000</double>
         </property>
         <property name="singleStep">
          <double>0.010000000000000</double>
         </property>
         <property name="value">
          <double>-70.000000000000000</double>
         </property>
        </widget>
        <widget class="QDoubleSpinBox" name="powerWatts">
         <property name="enabled">
          <bool>true</bool>
         </property>
         <property name="geometry">
          <rect>
           <x>850</x>
           <y>30</y>
           <width>111</width>
           <height>26</height>
          </rect>
         </property>
         <property name="font">
          <font>
           <pointsize>12</pointsize>
          </font>
         </property>
         <property name="frame">
          <bool>false</bool>
         </property>
         <property name="alignment">
          <set>Qt::AlignRight|Qt::AlignTrailing|Qt::AlignVCenter</set>
         </property>
         <property name="readOnly">
          <bool>true</bool>
         </property>
         <property name="buttonSymbols">
          <enum>QAbstractSpinBox::NoButtons</enum>
         </property>
         <property name="accelerated">
          <bool>false</bool>
         </property>
         <property name="suffix">
          <string> W</string>
         </property>
         <property name="decimals">
          <number>1</number>
         </property>
         <property name="minimum">
          <double>0.000000000000000</double>
         </property>
         <property name="maximum">
          <double>1000.000000000000000</double>
         </property>
         <property name="singleStep">
          <double>0.010000000000000</double>
         </property>
         <property name="value">
          <double>0.000000000000000</double>
         </property>
        </widget>
        <widget class="QLabel" name="label_12">
         <property name="geometry">
          <rect>
           <x>580</x>
           <y>30</y>
           <width>141</width>
           <height>30</height>
          </rect>
         </property>
         <property name="font">
          <font>
           <pointsize>12</pointsize>
          </font>
         </property>
         <property name="text">
          <string>Measured Power</string>
         </property>
        </widget>
        <widget class="QDoubleSpinBox" name="totalLoss">
         <property name="enabled">
          <bool>false</bool>
         </property>
         <property name="geometry">
          <rect>
           <x>430</x>
           <y>30</y>
           <width>111</width>
           <height>26</height>
          </rect>
         </property>
         <property name="font">
          <font>
           <pointsize>12</pointsize>
          </font>
         </property>
         <property name="autoFillBackground">
          <bool>false</bool>
         </property>
         <property name="frame">
          <bool>false</bool>
         </property>
         <property name="alignment">
          <set>Qt::AlignRight|Qt::AlignTrailing|Qt::AlignVCenter</set>
         </property>
         <property name="buttonSymbols">
          <enum>QAbstractSpinBox::NoButtons</enum>
         </property>
         <property name="suffix">
          <string> dB</string>
         </property>
         <property name="decimals">
          <number>1</number>
         </property>
         <property name="singleStep">
          <double>0.010000000000000</double>
         </property>
        </widget>
        <widget class="QLabel" name="label_10">
         <property name="geometry">
          <rect>
           <x>310</x>
           <y>30</y>
           <width>111</width>
           <height>30</height>
          </rect>
         </property>
         <property name="font">
          <font>
           <pointsize>12</pointsize>
          </font>
         </property>
         <property name="text">
          <string> Attenuation</string>
         </property>
        </widget>
        <widget class="QLabel" name="warning">
         <property name="geometry">
          <rect>
           <x>20</x>
           <y>80</y>
           <width>121</width>
           <height>30</height>
          </rect>
         </property>
         <property name="font">
          <font>
           <pointsize>12</pointsize>
          </font>
         </property>
         <property name="styleSheet">
          <string notr="true">color: rgb(255, 0, 0);</string>
         </property>
         <property name="text">
          <string>+10dBm Max</string>
         </property>
        </widget>
        <widget class="QLabel" name="sensorOverload">
         <property name="geometry">
          <rect>
<<<<<<< HEAD
           <x>220</x>
           <y>200</y>
           <width>261</width>
           <height>20</height>
=======
           <x>730</x>
           <y>80</y>
           <width>281</width>
           <height>31</height>
>>>>>>> 2ba3e8ff
          </rect>
         </property>
         <property name="font">
          <font>
           <pointsize>12</pointsize>
          </font>
         </property>
         <property name="styleSheet">
          <string notr="true">color: rgb(255, 0, 0);</string>
         </property>
         <property name="text">
          <string/>
         </property>
        </widget>
        <widget class="QLabel" name="spiNoise">
         <property name="geometry">
          <rect>
<<<<<<< HEAD
           <x>20</x>
           <y>200</y>
           <width>161</width>
           <height>21</height>
=======
           <x>580</x>
           <y>80</y>
           <width>151</width>
           <height>30</height>
>>>>>>> 2ba3e8ff
          </rect>
         </property>
         <property name="font">
          <font>
           <pointsize>12</pointsize>
          </font>
         </property>
         <property name="styleSheet">
          <string notr="true">color: rgb(255, 0, 0);</string>
         </property>
         <property name="text">
          <string/>
         </property>
        </widget>
        <widget class="QDoubleSpinBox" name="measurementRate">
         <property name="enabled">
          <bool>false</bool>
         </property>
         <property name="geometry">
          <rect>
           <x>200</x>
           <y>160</y>
           <width>131</width>
           <height>26</height>
          </rect>
         </property>
         <property name="font">
          <font>
           <pointsize>12</pointsize>
          </font>
         </property>
         <property name="alignment">
          <set>Qt::AlignRight|Qt::AlignTrailing|Qt::AlignVCenter</set>
         </property>
         <property name="suffix">
          <string> /s</string>
         </property>
         <property name="decimals">
          <number>1</number>
         </property>
         <property name="maximum">
          <double>10000.000000000000000</double>
         </property>
        </widget>
        <widget class="QLabel" name="label">
         <property name="geometry">
          <rect>
           <x>20</x>
           <y>160</y>
           <width>161</width>
           <height>31</height>
          </rect>
         </property>
         <property name="font">
          <font>
           <pointsize>12</pointsize>
          </font>
         </property>
         <property name="text">
          <string>Measurement rate</string>
         </property>
        </widget>
       </widget>
<<<<<<< HEAD
       <widget class="QPushButton" name="stopButton">
        <property name="geometry">
         <rect>
          <x>440</x>
          <y>470</y>
          <width>61</width>
          <height>25</height>
         </rect>
        </property>
        <property name="text">
         <string>Stop</string>
        </property>
       </widget>
       <widget class="QPushButton" name="runButton">
        <property name="geometry">
         <rect>
          <x>440</x>
          <y>430</y>
          <width>61</width>
=======
       <widget class="QSlider" name="averaging">
        <property name="geometry">
         <rect>
          <x>90</x>
          <y>410</y>
          <width>291</width>
          <height>20</height>
         </rect>
        </property>
        <property name="minimum">
         <number>1</number>
        </property>
        <property name="maximum">
         <number>1000</number>
        </property>
        <property name="singleStep">
         <number>10</number>
        </property>
        <property name="pageStep">
         <number>100</number>
        </property>
        <property name="value">
         <number>100</number>
        </property>
        <property name="orientation">
         <enum>Qt::Horizontal</enum>
        </property>
        <property name="tickPosition">
         <enum>QSlider::TicksBelow</enum>
        </property>
        <property name="tickInterval">
         <number>100</number>
        </property>
       </widget>
       <widget class="QLabel" name="label_3">
        <property name="geometry">
         <rect>
          <x>20</x>
          <y>410</y>
          <width>61</width>
          <height>21</height>
         </rect>
        </property>
        <property name="font">
         <font>
          <pointsize>8</pointsize>
         </font>
        </property>
        <property name="text">
         <string>Averaging</string>
        </property>
        <property name="alignment">
         <set>Qt::AlignLeading|Qt::AlignLeft|Qt::AlignVCenter</set>
        </property>
        <property name="wordWrap">
         <bool>true</bool>
        </property>
       </widget>
       <widget class="QSlider" name="Scale">
        <property name="enabled">
         <bool>false</bool>
        </property>
        <property name="geometry">
         <rect>
          <x>90</x>
          <y>450</y>
          <width>291</width>
          <height>20</height>
         </rect>
        </property>
        <property name="maximum">
         <number>7</number>
        </property>
        <property name="pageStep">
         <number>1</number>
        </property>
        <property name="value">
         <number>7</number>
        </property>
        <property name="sliderPosition">
         <number>7</number>
        </property>
        <property name="orientation">
         <enum>Qt::Horizontal</enum>
        </property>
        <property name="tickPosition">
         <enum>QSlider::TicksBelow</enum>
        </property>
       </widget>
       <widget class="QLabel" name="label_5">
        <property name="geometry">
         <rect>
          <x>20</x>
          <y>450</y>
          <width>61</width>
          <height>21</height>
         </rect>
        </property>
        <property name="font">
         <font>
          <pointsize>8</pointsize>
         </font>
        </property>
        <property name="text">
         <string>Scale</string>
        </property>
        <property name="alignment">
         <set>Qt::AlignLeading|Qt::AlignLeft|Qt::AlignVCenter</set>
        </property>
        <property name="wordWrap">
         <bool>true</bool>
        </property>
       </widget>
       <widget class="QLabel" name="label_16">
        <property name="geometry">
         <rect>
          <x>1010</x>
          <y>410</y>
          <width>41</width>
          <height>20</height>
         </rect>
        </property>
        <property name="font">
         <font>
          <pointsize>8</pointsize>
         </font>
        </property>
        <property name="text">
         <string>100kS</string>
        </property>
       </widget>
       <widget class="QLabel" name="label_6">
        <property name="geometry">
         <rect>
          <x>440</x>
          <y>410</y>
          <width>81</width>
          <height>21</height>
         </rect>
        </property>
        <property name="font">
         <font>
          <pointsize>8</pointsize>
         </font>
        </property>
        <property name="text">
         <string>Memory Depth</string>
        </property>
        <property name="alignment">
         <set>Qt::AlignLeading|Qt::AlignLeft|Qt::AlignVCenter</set>
        </property>
        <property name="wordWrap">
         <bool>true</bool>
        </property>
       </widget>
       <widget class="QSlider" name="memorySize">
        <property name="geometry">
         <rect>
          <x>530</x>
          <y>410</y>
          <width>471</width>
          <height>20</height>
         </rect>
        </property>
        <property name="sizePolicy">
         <sizepolicy hsizetype="Fixed" vsizetype="Fixed">
          <horstretch>0</horstretch>
          <verstretch>0</verstretch>
         </sizepolicy>
        </property>
        <property name="minimum">
         <number>1</number>
        </property>
        <property name="maximum">
         <number>100</number>
        </property>
        <property name="singleStep">
         <number>10</number>
        </property>
        <property name="pageStep">
         <number>100</number>
        </property>
        <property name="sliderPosition">
         <number>10</number>
        </property>
        <property name="orientation">
         <enum>Qt::Horizontal</enum>
        </property>
        <property name="tickPosition">
         <enum>QSlider::TicksBelow</enum>
        </property>
        <property name="tickInterval">
         <number>10</number>
        </property>
       </widget>
       <widget class="QLabel" name="label_17">
        <property name="geometry">
         <rect>
          <x>390</x>
          <y>410</y>
          <width>31</width>
          <height>20</height>
         </rect>
        </property>
        <property name="font">
         <font>
          <pointsize>8</pointsize>
         </font>
        </property>
        <property name="text">
         <string>1kS</string>
        </property>
       </widget>
       <widget class="QLabel" name="label_18">
        <property name="geometry">
         <rect>
          <x>390</x>
          <y>460</y>
          <width>31</width>
          <height>20</height>
         </rect>
        </property>
        <property name="font">
         <font>
          <pointsize>8</pointsize>
         </font>
        </property>
        <property name="text">
         <string>Auto</string>
        </property>
       </widget>
       <widget class="QSpinBox" name="freqBox">
        <property name="geometry">
         <rect>
          <x>660</x>
          <y>450</y>
          <width>111</width>
          <height>26</height>
         </rect>
        </property>
        <property name="font">
         <font>
          <pointsize>12</pointsize>
         </font>
        </property>
        <property name="alignment">
         <set>Qt::AlignRight|Qt::AlignTrailing|Qt::AlignVCenter</set>
        </property>
        <property name="suffix">
         <string> MHz</string>
        </property>
        <property name="minimum">
         <number>1</number>
        </property>
        <property name="maximum">
         <number>6000</number>
        </property>
        <property name="singleStep">
         <number>100</number>
        </property>
        <property name="value">
         <number>1000</number>
        </property>
       </widget>
       <widget class="QLabel" name="label_8">
        <property name="geometry">
         <rect>
          <x>530</x>
          <y>450</y>
          <width>121</width>
          <height>30</height>
         </rect>
        </property>
        <property name="font">
         <font>
          <pointsize>12</pointsize>
         </font>
        </property>
        <property name="text">
         <string>RF Frequency</string>
        </property>
       </widget>
       <widget class="QPushButton" name="runButton">
        <property name="geometry">
         <rect>
          <x>800</x>
          <y>450</y>
          <width>51</width>
>>>>>>> 2ba3e8ff
          <height>25</height>
         </rect>
        </property>
        <property name="text">
         <string>Run</string>
        </property>
       </widget>
<<<<<<< HEAD
=======
       <widget class="QPushButton" name="stopButton">
        <property name="geometry">
         <rect>
          <x>880</x>
          <y>450</y>
          <width>51</width>
          <height>25</height>
         </rect>
        </property>
        <property name="text">
         <string>Stop</string>
        </property>
       </widget>
>>>>>>> 2ba3e8ff
       <zorder>groupBox</zorder>
       <zorder>frame</zorder>
       <zorder>graphWidget</zorder>
<<<<<<< HEAD
       <zorder>stopButton</zorder>
       <zorder>runButton</zorder>
=======
       <zorder>averaging</zorder>
       <zorder>label_3</zorder>
       <zorder>Scale</zorder>
       <zorder>label_5</zorder>
       <zorder>label_16</zorder>
       <zorder>label_6</zorder>
       <zorder>memorySize</zorder>
       <zorder>label_17</zorder>
       <zorder>label_18</zorder>
       <zorder>freqBox</zorder>
       <zorder>label_8</zorder>
       <zorder>runButton</zorder>
       <zorder>stopButton</zorder>
>>>>>>> 2ba3e8ff
      </widget>
      <widget class="QWidget" name="tab_2">
       <attribute name="title">
        <string>Attenuation</string>
       </attribute>
       <widget class="QGroupBox" name="groupBox_2">
        <property name="geometry">
         <rect>
          <x>20</x>
          <y>350</y>
          <width>491</width>
          <height>291</height>
         </rect>
        </property>
        <property name="title">
         <string>Device parameters</string>
        </property>
        <widget class="QTableView" name="deviceParameters">
         <property name="geometry">
          <rect>
           <x>140</x>
           <y>30</y>
           <width>331</width>
           <height>251</height>
          </rect>
         </property>
         <property name="editTriggers">
          <set>QAbstractItemView::CurrentChanged|QAbstractItemView::DoubleClicked|QAbstractItemView::SelectedClicked</set>
         </property>
         <property name="alternatingRowColors">
          <bool>true</bool>
         </property>
         <property name="selectionMode">
          <enum>QAbstractItemView::SingleSelection</enum>
         </property>
         <property name="selectionBehavior">
          <enum>QAbstractItemView::SelectRows</enum>
         </property>
         <property name="gridStyle">
          <enum>Qt::DotLine</enum>
         </property>
         <property name="sortingEnabled">
          <bool>true</bool>
         </property>
         <attribute name="verticalHeaderVisible">
          <bool>false</bool>
         </attribute>
        </widget>
        <widget class="QPushButton" name="importS2P">
         <property name="geometry">
          <rect>
           <x>20</x>
           <y>40</y>
           <width>91</width>
           <height>25</height>
          </rect>
         </property>
         <property name="text">
          <string>Import S2P</string>
         </property>
        </widget>
        <widget class="QPushButton" name="addRow">
         <property name="geometry">
          <rect>
           <x>20</x>
           <y>80</y>
           <width>91</width>
           <height>25</height>
          </rect>
         </property>
         <property name="text">
          <string>Add Row</string>
         </property>
        </widget>
        <widget class="QPushButton" name="deleteRow">
         <property name="geometry">
          <rect>
           <x>20</x>
           <y>180</y>
           <width>91</width>
           <height>25</height>
          </rect>
         </property>
         <property name="text">
          <string>Delete Data</string>
         </property>
        </widget>
        <widget class="QPushButton" name="saveData">
         <property name="geometry">
          <rect>
           <x>20</x>
           <y>120</y>
           <width>91</width>
           <height>25</height>
          </rect>
         </property>
         <property name="text">
          <string>Save Data</string>
         </property>
        </widget>
       </widget>
       <widget class="QGroupBox" name="groupBox_4">
        <property name="geometry">
         <rect>
          <x>20</x>
          <y>10</y>
          <width>1001</width>
          <height>331</height>
         </rect>
        </property>
        <property name="title">
         <string>Devices available to use with power sensor</string>
        </property>
        <widget class="QPushButton" name="deleteDevice">
         <property name="geometry">
          <rect>
           <x>460</x>
           <y>290</y>
           <width>111</width>
           <height>25</height>
          </rect>
         </property>
         <property name="text">
          <string>Delete Device</string>
         </property>
        </widget>
        <widget class="QPushButton" name="addDevice">
         <property name="geometry">
          <rect>
           <x>170</x>
           <y>290</y>
           <width>101</width>
           <height>25</height>
          </rect>
         </property>
         <property name="text">
          <string>Add Row</string>
         </property>
        </widget>
        <widget class="QTableView" name="browseDevices">
         <property name="geometry">
          <rect>
           <x>20</x>
           <y>30</y>
           <width>961</width>
           <height>241</height>
          </rect>
         </property>
         <property name="sizeAdjustPolicy">
          <enum>QAbstractScrollArea::AdjustIgnored</enum>
         </property>
         <property name="editTriggers">
          <set>QAbstractItemView::CurrentChanged|QAbstractItemView::DoubleClicked|QAbstractItemView::SelectedClicked</set>
         </property>
         <property name="alternatingRowColors">
          <bool>true</bool>
         </property>
         <property name="selectionMode">
          <enum>QAbstractItemView::SingleSelection</enum>
         </property>
         <property name="selectionBehavior">
          <enum>QAbstractItemView::SelectRows</enum>
         </property>
         <property name="sortingEnabled">
          <bool>true</bool>
         </property>
         <attribute name="verticalHeaderVisible">
          <bool>false</bool>
         </attribute>
        </widget>
        <widget class="QPushButton" name="showParameters">
         <property name="geometry">
          <rect>
           <x>20</x>
           <y>290</y>
           <width>131</width>
           <height>25</height>
          </rect>
         </property>
         <property name="text">
          <string>Show parameters</string>
         </property>
        </widget>
        <widget class="QPushButton" name="saveDevice">
         <property name="geometry">
          <rect>
           <x>290</x>
           <y>290</y>
           <width>111</width>
           <height>25</height>
          </rect>
         </property>
         <property name="text">
          <string>Save Device</string>
         </property>
        </widget>
       </widget>
      </widget>
      <widget class="QWidget" name="tab_3">
       <attribute name="title">
        <string>Calibration</string>
       </attribute>
       <widget class="QGroupBox" name="groupBox_5">
        <property name="geometry">
         <rect>
          <x>10</x>
          <y>10</y>
          <width>1011</width>
          <height>641</height>
         </rect>
        </property>
        <property name="title">
         <string>Sensor calibration data</string>
        </property>
        <widget class="QTableView" name="calTable">
         <property name="geometry">
          <rect>
           <x>160</x>
           <y>30</y>
           <width>831</width>
           <height>591</height>
          </rect>
         </property>
         <property name="editTriggers">
          <set>QAbstractItemView::CurrentChanged|QAbstractItemView::DoubleClicked|QAbstractItemView::SelectedClicked</set>
         </property>
         <property name="alternatingRowColors">
          <bool>true</bool>
         </property>
         <property name="selectionMode">
          <enum>QAbstractItemView::SingleSelection</enum>
         </property>
         <property name="selectionBehavior">
          <enum>QAbstractItemView::SelectRows</enum>
         </property>
         <property name="sortingEnabled">
          <bool>true</bool>
         </property>
         <attribute name="verticalHeaderVisible">
          <bool>false</bool>
         </attribute>
        </widget>
        <widget class="QPushButton" name="addCalData">
         <property name="geometry">
          <rect>
           <x>20</x>
           <y>40</y>
           <width>91</width>
           <height>25</height>
          </rect>
         </property>
         <property name="text">
          <string>Add Row</string>
         </property>
        </widget>
        <widget class="QPushButton" name="deleteCal">
         <property name="geometry">
          <rect>
           <x>20</x>
           <y>80</y>
           <width>91</width>
           <height>25</height>
          </rect>
         </property>
         <property name="text">
          <string>Delete Row</string>
         </property>
        </widget>
        <widget class="QGroupBox" name="groupBox_6">
         <property name="geometry">
          <rect>
           <x>10</x>
           <y>130</y>
           <width>131</width>
           <height>191</height>
          </rect>
         </property>
         <property name="title">
          <string>Calibration</string>
         </property>
         <widget class="QPushButton" name="measure">
          <property name="geometry">
           <rect>
            <x>20</x>
            <y>100</y>
            <width>91</width>
            <height>25</height>
           </rect>
          </property>
          <property name="text">
           <string>Measure</string>
          </property>
         </widget>
         <widget class="QRadioButton" name="vHigh">
          <property name="geometry">
           <rect>
            <x>20</x>
            <y>30</y>
            <width>101</width>
            <height>23</height>
           </rect>
          </property>
          <property name="text">
           <string>High Code</string>
          </property>
          <property name="checked">
           <bool>true</bool>
          </property>
         </widget>
         <widget class="QRadioButton" name="vLow">
          <property name="geometry">
           <rect>
            <x>20</x>
            <y>60</y>
            <width>91</width>
            <height>23</height>
           </rect>
          </property>
          <property name="text">
           <string>Low Code</string>
          </property>
         </widget>
         <widget class="QPushButton" name="calibrate">
          <property name="geometry">
           <rect>
            <x>20</x>
            <y>140</y>
            <width>91</width>
            <height>25</height>
           </rect>
          </property>
          <property name="text">
           <string>Calibrate</string>
          </property>
         </widget>
        </widget>
       </widget>
      </widget>
     </widget>
    </item>
   </layout>
  </widget>
  <widget class="QMenuBar" name="menubar">
   <property name="geometry">
    <rect>
     <x>0</x>
     <y>0</y>
     <width>1082</width>
     <height>22</height>
    </rect>
   </property>
  </widget>
  <widget class="QStatusBar" name="statusbar"/>
 </widget>
 <customwidgets>
  <customwidget>
   <class>AnalogGaugeWidget</class>
   <extends>QWidget</extends>
   <header>analoggaugewidget</header>
   <container>1</container>
   <slots>
    <signal>valueChanged(int)</signal>
    <slot>update_angle_offset(int)</slot>
    <slot>update_value(int)</slot>
    <slot>update_value2(int)</slot>
    <slot>set_start_scale_angle(int)</slot>
    <slot>set_total_scale_angle_size(int)</slot>
    <slot>set_MinValue(int)</slot>
    <slot>set_MaxValue(int)</slot>
    <slot>set_NeedleColor(int)</slot>
    <slot>set_scala_main_count(int)</slot>
   </slots>
  </customwidget>
  <customwidget>
   <class>PlotWidget</class>
   <extends>QWidget</extends>
   <header>pyqtgraph</header>
   <container>1</container>
  </customwidget>
 </customwidgets>
 <tabstops>
  <tabstop>tabWidget</tabstop>
  <tabstop>freqBox</tabstop>
  <tabstop>averaging</tabstop>
  <tabstop>memorySize</tabstop>
  <tabstop>runButton</tabstop>
  <tabstop>stopButton</tabstop>
  <tabstop>Scale</tabstop>
  <tabstop>sensorPower</tabstop>
  <tabstop>totalLoss</tabstop>
  <tabstop>inputPower</tabstop>
  <tabstop>powerWatts</tabstop>
  <tabstop>measurementRate</tabstop>
  <tabstop>addRow</tabstop>
  <tabstop>deleteRow</tabstop>
  <tabstop>saveData</tabstop>
  <tabstop>deleteDevice</tabstop>
  <tabstop>addDevice</tabstop>
  <tabstop>browseDevices</tabstop>
  <tabstop>showParameters</tabstop>
  <tabstop>saveDevice</tabstop>
  <tabstop>calTable</tabstop>
  <tabstop>addCalData</tabstop>
  <tabstop>deleteCal</tabstop>
  <tabstop>measure</tabstop>
  <tabstop>vHigh</tabstop>
  <tabstop>vLow</tabstop>
  <tabstop>calibrate</tabstop>
  <tabstop>importS2P</tabstop>
  <tabstop>deviceParameters</tabstop>
 </tabstops>
 <resources/>
 <connections/>
</ui><|MERGE_RESOLUTION|>--- conflicted
+++ resolved
@@ -44,11 +44,7 @@
          <rect>
           <x>20</x>
           <y>20</y>
-<<<<<<< HEAD
-          <width>401</width>
-=======
           <width>391</width>
->>>>>>> 2ba3e8ff
           <height>371</height>
          </rect>
         </property>
@@ -71,13 +67,8 @@
          <property name="geometry">
           <rect>
            <x>20</x>
-<<<<<<< HEAD
-           <y>30</y>
-           <width>361</width>
-=======
            <y>25</y>
            <width>351</width>
->>>>>>> 2ba3e8ff
            <height>321</height>
           </rect>
          </property>
@@ -97,13 +88,8 @@
           <property name="geometry">
            <rect>
             <x>230</x>
-<<<<<<< HEAD
-            <y>210</y>
-            <width>91</width>
-=======
             <y>230</y>
             <width>111</width>
->>>>>>> 2ba3e8ff
             <height>61</height>
            </rect>
           </property>
@@ -122,221 +108,6 @@
            <set>Qt::AlignRight|Qt::AlignTrailing|Qt::AlignVCenter</set>
           </property>
          </widget>
-<<<<<<< HEAD
-        </widget>
-       </widget>
-       <widget class="QGroupBox" name="groupBox_3">
-        <property name="geometry">
-         <rect>
-          <x>20</x>
-          <y>390</y>
-          <width>401</width>
-          <height>271</height>
-         </rect>
-        </property>
-        <property name="font">
-         <font>
-          <pointsize>9</pointsize>
-         </font>
-        </property>
-        <property name="title">
-         <string/>
-        </property>
-        <widget class="QSpinBox" name="freqBox">
-         <property name="geometry">
-          <rect>
-           <x>190</x>
-           <y>40</y>
-           <width>111</width>
-           <height>26</height>
-          </rect>
-         </property>
-         <property name="font">
-          <font>
-           <pointsize>12</pointsize>
-          </font>
-         </property>
-         <property name="alignment">
-          <set>Qt::AlignRight|Qt::AlignTrailing|Qt::AlignVCenter</set>
-         </property>
-         <property name="suffix">
-          <string> MHz</string>
-         </property>
-         <property name="minimum">
-          <number>1</number>
-         </property>
-         <property name="maximum">
-          <number>6000</number>
-         </property>
-         <property name="singleStep">
-          <number>100</number>
-         </property>
-         <property name="value">
-          <number>1000</number>
-         </property>
-        </widget>
-        <widget class="QLabel" name="label_8">
-         <property name="geometry">
-          <rect>
-           <x>20</x>
-           <y>40</y>
-           <width>171</width>
-           <height>30</height>
-          </rect>
-         </property>
-         <property name="font">
-          <font>
-           <pointsize>12</pointsize>
-          </font>
-         </property>
-         <property name="text">
-          <string>RF frequency</string>
-         </property>
-        </widget>
-        <widget class="QSpinBox" name="averaging">
-         <property name="geometry">
-          <rect>
-           <x>190</x>
-           <y>120</y>
-           <width>111</width>
-           <height>26</height>
-          </rect>
-         </property>
-         <property name="font">
-          <font>
-           <pointsize>12</pointsize>
-          </font>
-         </property>
-         <property name="toolTip">
-          <string extracomment="Number of measurement averages"/>
-         </property>
-         <property name="toolTipDuration">
-          <number>5</number>
-         </property>
-         <property name="alignment">
-          <set>Qt::AlignRight|Qt::AlignTrailing|Qt::AlignVCenter</set>
-         </property>
-         <property name="minimum">
-          <number>1</number>
-         </property>
-         <property name="maximum">
-          <number>1000</number>
-         </property>
-         <property name="singleStep">
-          <number>10</number>
-         </property>
-         <property name="value">
-          <number>100</number>
-         </property>
-        </widget>
-        <widget class="QLabel" name="label_4">
-         <property name="geometry">
-          <rect>
-           <x>20</x>
-           <y>160</y>
-           <width>161</width>
-           <height>30</height>
-          </rect>
-         </property>
-         <property name="font">
-          <font>
-           <pointsize>12</pointsize>
-          </font>
-         </property>
-         <property name="text">
-          <string>Memory size</string>
-         </property>
-        </widget>
-        <widget class="QSpinBox" name="dequeLength">
-         <property name="geometry">
-          <rect>
-           <x>190</x>
-           <y>160</y>
-           <width>111</width>
-           <height>26</height>
-          </rect>
-         </property>
-         <property name="font">
-          <font>
-           <pointsize>12</pointsize>
-          </font>
-         </property>
-         <property name="alignment">
-          <set>Qt::AlignRight|Qt::AlignTrailing|Qt::AlignVCenter</set>
-         </property>
-         <property name="minimum">
-          <number>100</number>
-         </property>
-         <property name="maximum">
-          <number>100000</number>
-         </property>
-         <property name="singleStep">
-          <number>100</number>
-         </property>
-         <property name="value">
-          <number>1000</number>
-         </property>
-        </widget>
-        <widget class="QLabel" name="label_15">
-         <property name="geometry">
-          <rect>
-           <x>20</x>
-           <y>120</y>
-           <width>141</width>
-           <height>30</height>
-          </rect>
-         </property>
-         <property name="font">
-          <font>
-           <pointsize>12</pointsize>
-          </font>
-         </property>
-         <property name="text">
-          <string>Meter averaging</string>
-         </property>
-        </widget>
-        <widget class="QLabel" name="label_14">
-         <property name="geometry">
-          <rect>
-           <x>20</x>
-           <y>80</y>
-           <width>171</width>
-           <height>30</height>
-          </rect>
-         </property>
-         <property name="font">
-          <font>
-           <pointsize>12</pointsize>
-          </font>
-         </property>
-         <property name="text">
-          <string>Calibration type</string>
-         </property>
-        </widget>
-        <widget class="QLabel" name="calQualLabel">
-         <property name="geometry">
-          <rect>
-           <x>190</x>
-           <y>80</y>
-           <width>161</width>
-           <height>31</height>
-          </rect>
-         </property>
-         <property name="font">
-          <font>
-           <pointsize>12</pointsize>
-          </font>
-         </property>
-         <property name="frameShape">
-          <enum>QFrame::NoFrame</enum>
-         </property>
-         <property name="lineWidth">
-          <number>1</number>
-         </property>
-         <property name="text">
-          <string/>
-         </property>
-=======
          <widget class="QDoubleSpinBox" name="measurementRate">
           <property name="enabled">
            <bool>false</bool>
@@ -373,7 +144,6 @@
            <double>100000.000000000000000</double>
           </property>
          </widget>
->>>>>>> 2ba3e8ff
         </widget>
        </widget>
        <widget class="PlotWidget" name="graphWidget" native="true">
@@ -395,17 +165,10 @@
        <widget class="QGroupBox" name="groupBox">
         <property name="geometry">
          <rect>
-<<<<<<< HEAD
-          <x>520</x>
-          <y>390</y>
-          <width>521</width>
-          <height>271</height>
-=======
           <x>20</x>
           <y>500</y>
           <width>1021</width>
           <height>131</height>
->>>>>>> 2ba3e8ff
          </rect>
         </property>
         <property name="font">
@@ -556,9 +319,6 @@
          <property name="buttonSymbols">
           <enum>QAbstractSpinBox::NoButtons</enum>
          </property>
-         <property name="accelerated">
-          <bool>false</bool>
-         </property>
          <property name="suffix">
           <string> W</string>
          </property>
@@ -674,20 +434,76 @@
           <string>+10dBm Max</string>
          </property>
         </widget>
+        <widget class="QLabel" name="calQualLabel">
+         <property name="geometry">
+          <rect>
+           <x>730</x>
+           <y>80</y>
+           <width>281</width>
+           <height>31</height>
+          </rect>
+         </property>
+         <property name="font">
+          <font>
+           <pointsize>12</pointsize>
+          </font>
+         </property>
+         <property name="frameShape">
+          <enum>QFrame::NoFrame</enum>
+         </property>
+         <property name="lineWidth">
+          <number>1</number>
+         </property>
+         <property name="text">
+          <string/>
+         </property>
+        </widget>
+        <widget class="QLabel" name="label_14">
+         <property name="geometry">
+          <rect>
+           <x>580</x>
+           <y>80</y>
+           <width>151</width>
+           <height>30</height>
+          </rect>
+         </property>
+         <property name="font">
+          <font>
+           <pointsize>12</pointsize>
+          </font>
+         </property>
+         <property name="text">
+          <string>Calibration type</string>
+         </property>
+        </widget>
+        <widget class="QLabel" name="spiNoise">
+         <property name="geometry">
+          <rect>
+           <x>20</x>
+           <y>200</y>
+           <width>161</width>
+           <height>17</height>
+          </rect>
+         </property>
+         <property name="font">
+          <font>
+           <pointsize>12</pointsize>
+          </font>
+         </property>
+         <property name="styleSheet">
+          <string notr="true">color: rgb(255, 0, 0);</string>
+         </property>
+         <property name="text">
+          <string/>
+         </property>
+        </widget>
         <widget class="QLabel" name="sensorOverload">
          <property name="geometry">
           <rect>
-<<<<<<< HEAD
            <x>220</x>
            <y>200</y>
            <width>261</width>
            <height>20</height>
-=======
-           <x>730</x>
-           <y>80</y>
-           <width>281</width>
-           <height>31</height>
->>>>>>> 2ba3e8ff
           </rect>
          </property>
          <property name="font">
@@ -702,104 +518,7 @@
           <string/>
          </property>
         </widget>
-        <widget class="QLabel" name="spiNoise">
-         <property name="geometry">
-          <rect>
-<<<<<<< HEAD
-           <x>20</x>
-           <y>200</y>
-           <width>161</width>
-           <height>21</height>
-=======
-           <x>580</x>
-           <y>80</y>
-           <width>151</width>
-           <height>30</height>
->>>>>>> 2ba3e8ff
-          </rect>
-         </property>
-         <property name="font">
-          <font>
-           <pointsize>12</pointsize>
-          </font>
-         </property>
-         <property name="styleSheet">
-          <string notr="true">color: rgb(255, 0, 0);</string>
-         </property>
-         <property name="text">
-          <string/>
-         </property>
-        </widget>
-        <widget class="QDoubleSpinBox" name="measurementRate">
-         <property name="enabled">
-          <bool>false</bool>
-         </property>
-         <property name="geometry">
-          <rect>
-           <x>200</x>
-           <y>160</y>
-           <width>131</width>
-           <height>26</height>
-          </rect>
-         </property>
-         <property name="font">
-          <font>
-           <pointsize>12</pointsize>
-          </font>
-         </property>
-         <property name="alignment">
-          <set>Qt::AlignRight|Qt::AlignTrailing|Qt::AlignVCenter</set>
-         </property>
-         <property name="suffix">
-          <string> /s</string>
-         </property>
-         <property name="decimals">
-          <number>1</number>
-         </property>
-         <property name="maximum">
-          <double>10000.000000000000000</double>
-         </property>
-        </widget>
-        <widget class="QLabel" name="label">
-         <property name="geometry">
-          <rect>
-           <x>20</x>
-           <y>160</y>
-           <width>161</width>
-           <height>31</height>
-          </rect>
-         </property>
-         <property name="font">
-          <font>
-           <pointsize>12</pointsize>
-          </font>
-         </property>
-         <property name="text">
-          <string>Measurement rate</string>
-         </property>
-        </widget>
-       </widget>
-<<<<<<< HEAD
-       <widget class="QPushButton" name="stopButton">
-        <property name="geometry">
-         <rect>
-          <x>440</x>
-          <y>470</y>
-          <width>61</width>
-          <height>25</height>
-         </rect>
-        </property>
-        <property name="text">
-         <string>Stop</string>
-        </property>
-       </widget>
-       <widget class="QPushButton" name="runButton">
-        <property name="geometry">
-         <rect>
-          <x>440</x>
-          <y>430</y>
-          <width>61</width>
-=======
+       </widget>
        <widget class="QSlider" name="averaging">
         <property name="geometry">
          <rect>
@@ -1088,7 +807,6 @@
           <x>800</x>
           <y>450</y>
           <width>51</width>
->>>>>>> 2ba3e8ff
           <height>25</height>
          </rect>
         </property>
@@ -1096,8 +814,6 @@
          <string>Run</string>
         </property>
        </widget>
-<<<<<<< HEAD
-=======
        <widget class="QPushButton" name="stopButton">
         <property name="geometry">
          <rect>
@@ -1111,14 +827,9 @@
          <string>Stop</string>
         </property>
        </widget>
->>>>>>> 2ba3e8ff
        <zorder>groupBox</zorder>
        <zorder>frame</zorder>
        <zorder>graphWidget</zorder>
-<<<<<<< HEAD
-       <zorder>stopButton</zorder>
-       <zorder>runButton</zorder>
-=======
        <zorder>averaging</zorder>
        <zorder>label_3</zorder>
        <zorder>Scale</zorder>
@@ -1132,7 +843,6 @@
        <zorder>label_8</zorder>
        <zorder>runButton</zorder>
        <zorder>stopButton</zorder>
->>>>>>> 2ba3e8ff
       </widget>
       <widget class="QWidget" name="tab_2">
        <attribute name="title">
